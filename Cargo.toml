[package]
name = "quinn"
version = "0.1.0"
authors = ["Dirkjan Ochtman <dirkjan@ochtman.nl>"]
description = "Futures-based QUIC implementation"
keywords = ["quic", "tokio"]
categories = ["network-programming"]
homepage = "https://github.com/djc/quinn"
repository = "https://github.com/djc/quinn"
license = "MIT/Apache-2.0"

[dependencies]
bitlab = "0.8.1"
bytes = "0.4.7"
failure = "0.1"
failure_derive = "0.1"
futures = "0.1"
log = "0.4"
tokio = "0.1"
rand = "0.5"
ring = "0.13"
webpki = "0.18"
webpki-roots = "0.15"

[dependencies.rustls]
git = "https://github.com/ctz/rustls"
features = ["quic"]

[dev-dependencies]
env_logger = "0.5"
<<<<<<< HEAD
tokio = "0.1"
untrusted = "0.6"
proptest = "0.6.0"
=======
untrusted = "0.6.2"
>>>>>>> 1876cbd2
<|MERGE_RESOLUTION|>--- conflicted
+++ resolved
@@ -28,10 +28,6 @@
 
 [dev-dependencies]
 env_logger = "0.5"
-<<<<<<< HEAD
 tokio = "0.1"
-untrusted = "0.6"
 proptest = "0.6.0"
-=======
-untrusted = "0.6.2"
->>>>>>> 1876cbd2
+untrusted = "0.6.2"